--- conflicted
+++ resolved
@@ -255,12 +255,7 @@
     private func bindNumber(numberValue: NSNumber, forIndex index: Int32) throws -> Int32 {
 
         // let typeString = String.fromCString(numberValue.objCType)
-<<<<<<< HEAD
         let typeString = String(describing: numberValue.objCType)
-=======
-        // let typeString = String(numberValue.objCType)
->>>>>>> 78e5a15e
-
         let result: Int32
 	/*
         switch typeString {
